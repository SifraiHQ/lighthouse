--- conflicted
+++ resolved
@@ -31,9 +31,5 @@
 tokio = "0.1.18"
 tokio-timer = "0.2.10"
 error-chain = "0.12.0"
-<<<<<<< HEAD
 bincode = "^1.1.2"
-=======
-bincode = "^1.1.2"
-futures = "0.1.25"
->>>>>>> d3af95d1
+futures = "0.1.25"